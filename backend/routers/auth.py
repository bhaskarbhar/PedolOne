from fastapi import APIRouter, HTTPException,Depends
from fastapi.security import HTTPBearer
from datetime import datetime, timedelta
import bcrypt
import smtplib
from email.mime.text import MIMEText
from email.mime.multipart import MIMEMultipart
import os
import asyncio
from dotenv import load_dotenv
import secrets
import uuid
from fastapi.responses import RedirectResponse
from pydantic import BaseModel, EmailStr

from models import (
    UserRegistration, UserLogin, OTPVerification, LoginVerification, 
    Token, TokenData, UserResponse, LoginResponse, RegisterResponse,
<<<<<<< HEAD
    PIIInput, ProfileUpdateRequest, PasswordUpdateRequest, ProfileUpdateResponse
=======
    PIIInput
>>>>>>> 027f90eb
)
from jwt_utils import create_access_token, get_current_user, get_token_expiry_time
from helpers import users_collection, user_pii_collection, encrypt_pii, decrypt_pii, validate_password_strength

# Load environment variables
load_dotenv()

router = APIRouter(prefix="/auth", tags=["Authentication"])
security = HTTPBearer()

# Email configuration
SMTP_SERVER = os.getenv("SMTP_SERVER", "smtp.gmail.com")
SMTP_PORT = int(os.getenv("SMTP_PORT", "587"))
EMAIL_USER = os.getenv("EMAIL_USER", "")
EMAIL_PASSWORD = os.getenv("EMAIL_PASSWORD", "")
BACKEND_URL = os.getenv("BACKEND_URL", "http://localhost:8000")

# Validate required environment variables
if not EMAIL_USER or not EMAIL_PASSWORD:
    print("WARNING: Email credentials not configured. Email OTP will not work.")

def get_next_user_id() -> int:
    """Generate next user ID"""
    last_user = users_collection.find_one(sort=[("userid", -1)])
    if last_user:
        return last_user["userid"] + 1
    return 1

def hash_password(password: str) -> str:
    """Hash password using bcrypt"""
    salt = bcrypt.gensalt()
    return bcrypt.hashpw(password.encode('utf-8'), salt).decode('utf-8')

def verify_password(password: str, hashed: str) -> bool:
    """Verify password against hash"""
    return bcrypt.checkpw(password.encode('utf-8'), hashed.encode('utf-8'))

def generate_otp() -> str:
    """Generate 6-digit OTP"""
    return str(secrets.randbelow(900000) + 100000)

def generate_verification_token() -> str:
    """Generate secure verification token"""
    return str(uuid.uuid4())

async def send_verification_email(email: str, token: str, user_type: str = "individual") -> tuple[bool, str]:
    """Send verification email with link"""
    try:
        if not EMAIL_USER or not EMAIL_PASSWORD:
            # Development mode - return the verification link
            verification_link = f"{BACKEND_URL}/auth/verify-email?token={token}&email={email}"
            return True, f"DEVELOPMENT MODE - Verification link: {verification_link}"
        
        # Create verification link
        verification_link = f"{BACKEND_URL}/auth/verify-email?token={token}&email={email}"
        
        # Email content
        subject = "Verify Your Email - PedolOne"
        
        # Create HTML email content
        html_content = f"""
        <!DOCTYPE html>
        <html>
        <head>
            <style>
                body {{ font-family: Arial, sans-serif; line-height: 1.6; color: #333; }}
                .container {{ max-width: 600px; margin: 0 auto; padding: 20px; }}
                .header {{ background: linear-gradient(135deg, #667eea 0%, #764ba2 100%); color: white; padding: 30px; text-align: center; border-radius: 10px 10px 0 0; }}
                .content {{ background: #f9f9f9; padding: 30px; border-radius: 0 0 10px 10px; }}
                .button {{ display: inline-block; background: #667eea; color: white; padding: 15px 30px; text-decoration: none; border-radius: 5px; margin: 20px 0; }}
                .footer {{ text-align: center; margin-top: 20px; color: #666; font-size: 14px; }}
            </style>
        </head>
        <body>
            <div class="container">
                <div class="header">
                    <h1>Welcome to PedolOne!</h1>
                    <p>Secure PII Tokenization Platform</p>
                </div>
                <div class="content">
                    <h2>Verify Your Email Address</h2>
                    <p>Thank you for registering with PedolOne. To complete your {"organization" if user_type == "organization" else "individual"} account setup, please verify your email address by clicking the button below:</p>
                    
                    <div style="text-align: center;">
                        <a href="{verification_link}" class="button">Verify Email Address</a>
                    </div>
                    
                    <p>If the button doesn't work, copy and paste this link into your browser:</p>
                    <p style="word-break: break-all; background: #eee; padding: 10px; border-radius: 5px;">{verification_link}</p>
                    
                    <p><strong>This verification link will expire in 24 hours.</strong></p>
                    
                    <p>If you didn't create an account with us, please ignore this email.</p>
                </div>
                <div class="footer">
                    <p>© 2025 PedolOne. All rights reserved.</p>
                </div>
            </div>
        </body>
        </html>
        """
        
        # Create message
        msg = MIMEMultipart('alternative')
        msg['Subject'] = subject
        msg['From'] = EMAIL_USER
        msg['To'] = email
        
        # Add HTML content
        html_part = MIMEText(html_content, 'html')
        msg.attach(html_part)
        
        # Send email
        with smtplib.SMTP(SMTP_SERVER, SMTP_PORT) as server:
            server.starttls()
            server.login(EMAIL_USER, EMAIL_PASSWORD)
            server.send_message(msg)
        
        return True, "Verification email sent successfully"
        
    except Exception as e:
        print(f"Error sending verification email: {e}")
        verification_link = f"{BACKEND_URL}/auth/verify-email?token={token}&email={email}"
        return False, f"Email service unavailable. Verification link: {verification_link}"

async def send_email_otp(email: str, otp: str) -> tuple[bool, str]:
    """Send email OTP for login verification"""
    try:
        if not EMAIL_USER or not EMAIL_PASSWORD:
            return True, f"DEVELOPMENT MODE - OTP: {otp}"
        
        subject = "Your Login Verification Code - PedolOne"
        body = f"""
        Your login verification code is: {otp}
        
        This code will expire in 15 minutes.
        
        If you didn't request this code, please ignore this email.
        """
        
        msg = MIMEText(body)
        msg['Subject'] = subject
        msg['From'] = EMAIL_USER
        msg['To'] = email
        
        with smtplib.SMTP(SMTP_SERVER, SMTP_PORT) as server:
            server.starttls()
            server.login(EMAIL_USER, EMAIL_PASSWORD)
            server.send_message(msg)
        
        return True, "OTP sent successfully"
        
    except Exception as e:
        print(f"Error sending email: {e}")
        return False, f"DEVELOPMENT MODE - OTP: {otp}"

async def cleanup_unverified_users():
    """Background task to cleanup unverified users after 24 hours"""
    while True:
        try:
            # Delete users who registered more than 24 hours ago and are not email verified
            cutoff_time = datetime.utcnow() - timedelta(hours=24)
            
            result = users_collection.delete_many({
                "$and": [
                    {"created_at": {"$lt": cutoff_time}},
                    {"email_verified": False}
                ]
            })
            
            if result.deleted_count > 0:
                print(f"Cleaned up {result.deleted_count} unverified user(s)")
                
        except Exception as e:
            print(f"Error in cleanup task: {str(e)}")
            
        # Wait 5 minutes before next cleanup
        await asyncio.sleep(300)

@router.on_event("startup")
async def startup_event():
    """Start cleanup task on startup"""
    asyncio.create_task(cleanup_unverified_users())

@router.post("/register", response_model=RegisterResponse)
async def register_user(user_data: UserRegistration):
    """Register a new user"""
    
    # Check if user already exists by email or username
    existing_user = users_collection.find_one({
        "$or": [
            {"email": user_data.email},
            {"username": user_data.username}
        ]
    })
    if existing_user:
        if existing_user.get("email") == user_data.email:
            raise HTTPException(status_code=400, detail="User with this email already exists")
        elif existing_user.get("username") == user_data.username:
            raise HTTPException(status_code=400, detail="Username already taken")
    
    # Password strength validation
    is_strong, message = validate_password_strength(user_data.password)
    if not is_strong:
        raise HTTPException(status_code=400, detail=message)
    
    # Hash password
    password_hash = hash_password(user_data.password)
    
    # Generate verification token
    verification_token = generate_verification_token()
    
    # Get next user ID
    user_id = get_next_user_id()
    
    # Create user document
    user_doc = {
        "userid": user_id,
        "username": user_data.username,
        "full_name": user_data.full_name,
        "email": user_data.email,
        "phone_number": user_data.phone_number,
        "password_hash": password_hash,
        "user_type": user_data.user_type,
        "organization_id": user_data.organization_id,  # Include organization_id
        "email_verified": False,
        "created_at": datetime.utcnow(),
        "verification_token": verification_token,
        "token_created_at": datetime.utcnow()
    }
    
    print(f"🔍 DEBUG: Creating user document with organization_id: {user_data.organization_id}")
    print(f"🔍 DEBUG: User document: {user_doc}")
    
    # Insert user into database
    result = users_collection.insert_one(user_doc)
    
    # Send verification email
    email_success, email_message = await send_verification_email(user_data.email, verification_token, user_data.user_type)
    
    # Prepare response message
    response_message = "Registration successful! We've sent a verification email to your email address. Please check your email and click the verification link to activate your account."
    
    # Add development message if email credentials are not configured
    if "development" in email_message.lower():
        response_message += f"\n\n🚨 DEVELOPMENT MODE:\n📧 {email_message}"
    
    return RegisterResponse(
        message=response_message,
        user_id=user_id,
        email_status=email_message
    )

@router.post("/register/user", response_model=RegisterResponse)
async def register_individual_user(user_data: UserRegistration):
    """Register a new individual user"""
    user_data.user_type = "individual"
    return await register_user(user_data)

@router.post("/register/organization", response_model=RegisterResponse)
async def register_organization(user_data: UserRegistration):
    """Register a new organization"""
    user_data.user_type = "organization"
    print(f"🔍 DEBUG: Organization registration - organization_id: {user_data.organization_id}")
    return await register_user(user_data)

@router.get("/verify-email")
async def verify_email_link(token: str, email: str):
    """Verify email using verification link"""
    
    user = users_collection.find_one({"email": email})
    if not user:
        raise HTTPException(status_code=404, detail="User not found")
    
    # Check if token is expired (24 hours)
    if user.get("token_created_at"):
        token_age = datetime.utcnow() - user["token_created_at"]
        if token_age > timedelta(hours=24):
            raise HTTPException(status_code=400, detail="Verification link has expired")
    
    # Verify token
    if user.get("verification_token") != token:
        raise HTTPException(status_code=400, detail="Invalid verification link")
    
    # Mark email as verified and clear token
    users_collection.update_one(
        {"email": email},
        {
            "$set": {"email_verified": True},
            "$unset": {"verification_token": "", "token_created_at": ""}
        }
    )
    
    # Redirect to success page with query parameters
    return RedirectResponse(
        url=f"{BACKEND_URL}/verification-success?email={email}",
        status_code=302
    )

@router.post("/verify-otp")
async def verify_otp(verification_data: OTPVerification):
    """Verify email OTP - Legacy endpoint"""
    
    user = users_collection.find_one({"email": verification_data.email})
    if not user:
        raise HTTPException(status_code=404, detail="User not found")
    
    # Check if OTP is expired (15 minutes)
    if user.get("otp_created_at"):
        otp_age = datetime.utcnow() - user["otp_created_at"]
        if otp_age > timedelta(minutes=15):
            raise HTTPException(status_code=400, detail="OTP has expired")
    
    # Verify email OTP
    if user.get("email_otp") != verification_data.otp:
        raise HTTPException(status_code=400, detail="Invalid email OTP")
    
    # Mark email as verified and clear OTP
    users_collection.update_one(
        {"email": verification_data.email},
        {
            "$set": {"email_verified": True},
            "$unset": {"email_otp": "", "otp_created_at": ""}
        }
    )
    
    return {
        "message": "Email verified successfully",
        "email_verified": True,
        "registration_complete": True
    }

@router.post("/login", response_model=LoginResponse)
async def login_user(login_data: UserLogin):
    """Login user and initiate verification"""
    
    user = users_collection.find_one({"email": login_data.email})
    if not user:
        raise HTTPException(status_code=401, detail="Invalid credentials")
    
    # Verify password
    if not verify_password(login_data.password, user["password_hash"]):
        raise HTTPException(status_code=401, detail="Invalid credentials")
    
    # Check if user email is verified
    if not user.get("email_verified"):
        raise HTTPException(status_code=403, detail="Please complete email verification first")
    
    # Generate new email OTP for login verification
    email_otp = generate_otp()
    print(f"🔑 DEBUG: Generated OTP for {login_data.email}: {email_otp}")
    
    # Update user with new OTP
    users_collection.update_one(
        {"email": login_data.email},
        {
            "$set": {
                "email_otp": email_otp,
                "otp_created_at": datetime.utcnow()
            }
        }
    )
    print(f"💾 DEBUG: OTP stored in database for {login_data.email}")
    
    # Send email OTP for login verification
    email_success, email_message = await send_email_otp(login_data.email, email_otp)
    
    response_message = "Login credentials verified. Please verify using email OTP to complete login."
    
    # Add development message if email credentials are not configured
    if "development" in email_message.lower():
        response_message += f"\n\n🚨 DEVELOPMENT MODE: Check console for OTP:\n📧 {email_message}"
    
    return LoginResponse(
        message=response_message,
        user_id=user["userid"],
        requires_verification=True,
        email_status=email_message
    )

@router.post("/verify-login", response_model=Token)
async def verify_login(verification_data: LoginVerification):
    """Verify login with email OTP and return JWT token"""
    
    print(f"🔍 DEBUG: Verify login request - Email: {verification_data.email}, OTP: {verification_data.otp}")
    
    user = users_collection.find_one({"email": verification_data.email})
    if not user:
        print(f"❌ DEBUG: User not found for email: {verification_data.email}")
        raise HTTPException(status_code=404, detail="User not found")
    
    print(f"✅ DEBUG: User found - ID: {user.get('userid')}")
    print(f"🔑 DEBUG: Stored OTP: {user.get('email_otp')}")
    print(f"⏰ DEBUG: OTP created at: {user.get('otp_created_at')}")
    
    # Check if OTP is expired (15 minutes)
    if user.get("otp_created_at"):
        otp_age = datetime.utcnow() - user["otp_created_at"]
        print(f"⏱️ DEBUG: OTP age: {otp_age.total_seconds()} seconds")
        if otp_age > timedelta(minutes=15):
            print("❌ DEBUG: OTP has expired")
            raise HTTPException(status_code=400, detail="OTP has expired")
    else:
        print("❌ DEBUG: No OTP creation time found")
    
    # Verify email OTP
    stored_otp = user.get("email_otp")
    received_otp = verification_data.otp
    print(f"🔍 DEBUG: OTP comparison - Stored: '{stored_otp}' vs Received: '{received_otp}'")
    print(f"🔍 DEBUG: OTP types - Stored: {type(stored_otp)} vs Received: {type(received_otp)}")
    
    if stored_otp != received_otp:
        print("❌ DEBUG: Invalid email OTP - OTPs don't match")
        raise HTTPException(status_code=400, detail="Invalid email OTP")
    
    print("✅ DEBUG: OTP verification successful")
    
    # Clear OTP after successful verification
    users_collection.update_one(
        {"email": verification_data.email},
        {
            "$unset": {
                "email_otp": "",
                "otp_created_at": ""
            }
        }
    )
    
    # Create JWT token
    access_token = create_access_token(
        data={"sub": user["email"], "user_id": user["userid"]}
    )
    
    print(f"🎉 DEBUG: Login verification successful for user: {user['userid']}")
    
    return Token(
        access_token=access_token,
        token_type="bearer",
        expires_in=get_token_expiry_time(),
        user_id=user["userid"],
        email=user["email"]
    )

@router.post("/resend-otp")
async def resend_otp(email: str):
    """Resend email OTP"""
    
    user = users_collection.find_one({"email": email})
    if not user:
        raise HTTPException(status_code=404, detail="User not found")
    
    # Generate new email OTP
    new_otp = generate_otp()
    
    # Update user with new OTP
    users_collection.update_one(
        {"email": email},
        {
            "$set": {
                "email_otp": new_otp,
                "otp_created_at": datetime.utcnow()
            }
        }
    )
    
    # Send email OTP
    success, message = await send_email_otp(email, new_otp)
    
    response_message = "Email OTP resent successfully"
    if "development" in message.lower():
        response_message += f"\n🚨 DEVELOPMENT MODE: {message}"
    
    return {
        "message": response_message,
        "status": message
    }

@router.get("/user/{user_id}", response_model=UserResponse)
async def get_user(user_id: int, current_user: TokenData = Depends(get_current_user)):
    """Get user information (JWT protected)"""
    
    # Users can only access their own information
    if current_user.user_id != user_id:
        raise HTTPException(status_code=403, detail="Access denied")
    
    user = users_collection.find_one({"userid": user_id})
    if not user:
        raise HTTPException(status_code=404, detail="User not found")
    
    return UserResponse(
        userid=user["userid"],
        username=user["username"],
        full_name=user["full_name"],
        email=user["email"],
        phone_number=user["phone_number"],
        user_type=user["user_type"],
        organization_id=user.get("organization_id"),  # Include organization_id
        email_verified=user["email_verified"],
        created_at=user["created_at"]
    )

@router.get("/me", response_model=UserResponse)
async def get_current_user_info(current_user: TokenData = Depends(get_current_user)):
    """Get current user information from JWT token"""
    print(f"🔍 DEBUG: /auth/me called for user: {current_user.email} (ID: {current_user.user_id})")
    try:
        user = users_collection.find_one({"userid": current_user.user_id})
        if not user:
            print(f"❌ DEBUG: User not found in database for ID: {current_user.user_id}")
            raise HTTPException(status_code=404, detail="User not found")

        print(f"✅ DEBUG: User found in database")
        print(f"🔍 DEBUG: User document keys: {list(user.keys())}")
        print(f"🔍 DEBUG: User document: {user}")

        # Handle missing username field - use email or full_name as fallback
        username = user.get("username") or user.get("email").split("@")[0] or "user"

        user_response = UserResponse(
            userid=user["userid"],
            username=username,
            full_name=user["full_name"],
            email=user["email"],
            phone_number=user["phone_number"],
            user_type=user["user_type"],
            organization_id=user.get("organization_id"),  # Include organization_id
            email_verified=user["email_verified"],
            created_at=user["created_at"]
        )

        print(f"🎉 DEBUG: Successfully created UserResponse for: {username}")
        return user_response

    except Exception as e:
        print(f"❌ DEBUG: Error in /auth/me: {str(e)}")
        print(f"❌ DEBUG: Error type: {type(e)}")
        raise HTTPException(status_code=500, detail=f"Internal server error: {str(e)}")

@router.post("/refresh-token", response_model=Token)
async def refresh_token(current_user: TokenData = Depends(get_current_user)):
    """Refresh JWT token"""
    
    # Verify user still exists and is verified
    user = users_collection.find_one({"userid": current_user.user_id})
    if not user:
        raise HTTPException(status_code=404, detail="User not found")
    
    if not user.get("email_verified"):
        raise HTTPException(status_code=403, detail="User email not verified")
    
    # Create new JWT token
    access_token = create_access_token(
        data={"sub": user["email"], "user_id": user["userid"]}
    )
    
    return Token(
        access_token=access_token,
        token_type="bearer",
        expires_in=get_token_expiry_time(),
        user_id=user["userid"],
        email=user["email"]
    ) 

@router.post("/user-pii/add")
async def add_user_pii(user_id: int, resource: str, pii_value: str):
    """Add or update a user's PII (encrypt, tokenize, store)"""
    from datetime import datetime
    from routers.pii_tokenizer import (
        tokenize_aadhaar, tokenize_pan, tokenize_account, tokenize_ifsc,
        tokenize_creditcard, tokenize_debitcard, tokenize_gst,
        tokenize_itform16, tokenize_upi, tokenize_passport, tokenize_dl
    )
    
    # Map resource to tokenizer function
    TOKENIZER_MAP = {
        "aadhaar": tokenize_aadhaar,
        "pan": tokenize_pan,
        "account": tokenize_account,
        "ifsc": tokenize_ifsc,
        "creditcard": tokenize_creditcard,
        "debitcard": tokenize_debitcard,
        "gst": tokenize_gst,
        "itform16": tokenize_itform16,
        "upi": tokenize_upi,
        "passport": tokenize_passport,
        "drivinglicense": tokenize_dl
    }
    
    # Tokenize
    if resource not in TOKENIZER_MAP:
        return {"error": f"Unsupported resource type: {resource}"}
    
    try:
        token = TOKENIZER_MAP[resource](PIIInput(pii_value=pii_value))["token"]
    except Exception as e:
        return {"error": f"Invalid {resource} format: {str(e)}"}
    
    # Encrypt
    encrypted = encrypt_pii(pii_value)
    entry = {
        "resource": resource,
        "original": encrypted,
        "token": token,
        "created_at": datetime.utcnow()
    }
    
    # Upsert - first ensure user document exists
    user_pii_collection.update_one(
        {"user_id": user_id},
        {"$setOnInsert": {"user_id": user_id, "pii": []}},
        upsert=True
    )
    
    # Then update the specific PII entry
    user_pii_collection.update_one(
        {"user_id": user_id, "pii.resource": resource},
        {"$set": {"pii.$": entry}},
        upsert=False
<<<<<<< HEAD
    )
    
    # If no existing entry was found, add new one
    user_pii_collection.update_one(
        {"user_id": user_id, "pii.resource": {"$ne": resource}},
        {"$push": {"pii": entry}},
        upsert=False
    )
    
=======
    )
    
    # If no existing entry was found, add new one
    user_pii_collection.update_one(
        {"user_id": user_id, "pii.resource": {"$ne": resource}},
        {"$push": {"pii": entry}},
        upsert=False
    )
    
>>>>>>> 027f90eb
    return {"status": "success", "resource": resource, "token": token}

@router.get("/user-pii/{user_id}")
async def get_user_pii(user_id: int):
    """Fetch all PII for a user (admin/internal use)"""
    doc = user_pii_collection.find_one({"user_id": user_id})
    if not doc:
        return {"pii": []}
    # Decrypt originals for internal use
    pii = [
        {**entry, "original": decrypt_pii(entry["original"])}
        for entry in doc.get("pii", [])
    ]
    return {"user_id": user_id, "pii": pii}

class EmailCheckRequest(BaseModel):
    email: EmailStr

@router.post("/check-email")
def check_email(data: EmailCheckRequest):
    user = users_collection.find_one({"email": data.email})
    return {"exists": bool(user)} 

class UpdateOrgIdRequest(BaseModel):
    user_id: int
    organization_id: str

@router.post("/update-organization-id")
async def update_organization_id(data: UpdateOrgIdRequest):
    result = users_collection.update_one(
        {"userid": data.user_id},
        {"$set": {"organization_id": data.organization_id}}
    )
    if result.modified_count == 1:
        return {"status": "success", "message": "Organization ID updated for user."}
    else:
<<<<<<< HEAD
        raise HTTPException(status_code=404, detail="User not found or organization ID not updated.")

@router.put("/update-profile", response_model=ProfileUpdateResponse)
async def update_profile(
    profile_data: ProfileUpdateRequest,
    current_user: TokenData = Depends(get_current_user)
):
    """Update user profile information"""
    try:
        # Find the user
        user = users_collection.find_one({"userid": current_user.user_id})
        if not user:
            raise HTTPException(status_code=404, detail="User not found")
        
        # Prepare update fields
        update_fields = {}
        updated_fields = []
        
        # Check if email is being updated
        if profile_data.email and profile_data.email != user["email"]:
            # Check if email is already taken
            existing_user = users_collection.find_one({"email": profile_data.email})
            if existing_user and existing_user["userid"] != current_user.user_id:
                raise HTTPException(status_code=400, detail="Email already registered")
            update_fields["email"] = profile_data.email
            updated_fields.append("email")
        
        # Check if username is being updated
        if profile_data.username and profile_data.username != user["username"]:
            # Check if username is already taken
            existing_user = users_collection.find_one({"username": profile_data.username})
            if existing_user and existing_user["userid"] != current_user.user_id:
                raise HTTPException(status_code=400, detail="Username already taken")
            update_fields["username"] = profile_data.username
            updated_fields.append("username")
        
        # Check if full name is being updated
        if profile_data.full_name and profile_data.full_name != user["full_name"]:
            update_fields["full_name"] = profile_data.full_name
            updated_fields.append("full_name")
        
        # If no fields to update, return early
        if not update_fields:
            return ProfileUpdateResponse(
                message="No changes to update",
                updated_fields=[]
            )
        
        # Update the user
        result = users_collection.update_one(
            {"userid": current_user.user_id},
            {"$set": update_fields}
        )
        
        if result.modified_count == 0:
            raise HTTPException(status_code=400, detail="Failed to update profile")
        
        return ProfileUpdateResponse(
            message="Profile updated successfully",
            updated_fields=updated_fields
        )
        
    except HTTPException:
        raise
    except Exception as e:
        print(f"Error updating profile: {e}")
        raise HTTPException(status_code=500, detail="Internal server error")

@router.put("/update-password")
async def update_password(
    password_data: PasswordUpdateRequest,
    current_user: TokenData = Depends(get_current_user)
):
    """Update user password"""
    try:
        # Find the user
        user = users_collection.find_one({"userid": current_user.user_id})
        if not user:
            raise HTTPException(status_code=404, detail="User not found")
        
        # Verify current password
        if not verify_password(password_data.current_password, user["password_hash"]):
            raise HTTPException(status_code=400, detail="Current password is incorrect")
        
        # Validate new password strength
        is_strong, message = validate_password_strength(password_data.new_password)
        if not is_strong:
            raise HTTPException(status_code=400, detail=message)
        
        # Hash the new password
        new_password_hash = hash_password(password_data.new_password)
        
        # Update the password
        result = users_collection.update_one(
            {"userid": current_user.user_id},
            {"$set": {"password_hash": new_password_hash}}
        )
        
        if result.modified_count == 0:
            raise HTTPException(status_code=400, detail="Failed to update password")
        
        return {"message": "Password updated successfully"}
        
    except HTTPException:
        raise
    except Exception as e:
        print(f"Error updating password: {e}")
        raise HTTPException(status_code=500, detail="Internal server error") 
=======
        raise HTTPException(status_code=404, detail="User not found or organization ID not updated.") 
>>>>>>> 027f90eb
<|MERGE_RESOLUTION|>--- conflicted
+++ resolved
@@ -16,11 +16,7 @@
 from models import (
     UserRegistration, UserLogin, OTPVerification, LoginVerification, 
     Token, TokenData, UserResponse, LoginResponse, RegisterResponse,
-<<<<<<< HEAD
     PIIInput, ProfileUpdateRequest, PasswordUpdateRequest, ProfileUpdateResponse
-=======
-    PIIInput
->>>>>>> 027f90eb
 )
 from jwt_utils import create_access_token, get_current_user, get_token_expiry_time
 from helpers import users_collection, user_pii_collection, encrypt_pii, decrypt_pii, validate_password_strength
@@ -639,7 +635,6 @@
         {"user_id": user_id, "pii.resource": resource},
         {"$set": {"pii.$": entry}},
         upsert=False
-<<<<<<< HEAD
     )
     
     # If no existing entry was found, add new one
@@ -648,8 +643,6 @@
         {"$push": {"pii": entry}},
         upsert=False
     )
-    
-=======
     )
     
     # If no existing entry was found, add new one
@@ -658,8 +651,6 @@
         {"$push": {"pii": entry}},
         upsert=False
     )
-    
->>>>>>> 027f90eb
     return {"status": "success", "resource": resource, "token": token}
 
 @router.get("/user-pii/{user_id}")
@@ -696,7 +687,6 @@
     if result.modified_count == 1:
         return {"status": "success", "message": "Organization ID updated for user."}
     else:
-<<<<<<< HEAD
         raise HTTPException(status_code=404, detail="User not found or organization ID not updated.")
 
 @router.put("/update-profile", response_model=ProfileUpdateResponse)
@@ -805,6 +795,4 @@
     except Exception as e:
         print(f"Error updating password: {e}")
         raise HTTPException(status_code=500, detail="Internal server error") 
-=======
-        raise HTTPException(status_code=404, detail="User not found or organization ID not updated.") 
->>>>>>> 027f90eb
+        raise HTTPException(status_code=404, detail="User not found or organization ID not updated.") 