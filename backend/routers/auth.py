--- conflicted
+++ resolved
@@ -1,10 +1,6 @@
-<<<<<<< HEAD
+
 from fastapi import APIRouter, HTTPException, BackgroundTasks, Depends, Body, Request
 from fastapi.security import HTTPBearer, HTTPAuthorizationCredentials
-=======
-from fastapi import APIRouter, HTTPException,Depends
-from fastapi.security import HTTPBearer
->>>>>>> b6b1266d
 from datetime import datetime, timedelta
 import bcrypt
 import smtplib
@@ -17,19 +13,15 @@
 import uuid
 from fastapi.responses import RedirectResponse
 from pydantic import BaseModel, EmailStr
-
 from models import (
     UserRegistration, UserLogin, OTPVerification, LoginVerification, 
     Token, TokenData, UserResponse, LoginResponse, RegisterResponse,
     PIIInput, ProfileUpdateRequest, PasswordUpdateRequest, ProfileUpdateResponse
 )
 from jwt_utils import create_access_token, get_current_user, get_token_expiry_time
-<<<<<<< HEAD
 from helpers import users_collection, user_pii_collection, encrypt_pii, decrypt_pii, validate_password_strength, logs_collection, get_client_ip
 from routers.pii_tokenizer import tokenize_aadhaar, tokenize_pan
-=======
-from helpers import users_collection, user_pii_collection, encrypt_pii, decrypt_pii, validate_password_strength
->>>>>>> b6b1266d
+
 
 # Load environment variables
 load_dotenv()
