.vscode
__pycache__
backend/__pycache__
backend/routers/__pycache__
backend/.env
phone-verify
<<<<<<< HEAD
=======
backend/run.py
>>>>>>> b6b1266d

# Logs
logs
*.log
npm-debug.log*
yarn-debug.log*
yarn-error.log*
pnpm-debug.log*
lerna-debug.log*

node_modules
dist
dist-ssr
*.local

# Editor directories and files
.vscode/*
!.vscode/extensions.json
.idea
.DS_Store
*.suo
*.ntvs*
*.njsproj
*.sln
*.sw?
<<<<<<< HEAD
*.env
.env
=======
*.env 
>>>>>>> b6b1266d
<|MERGE_RESOLUTION|>--- conflicted
+++ resolved
@@ -4,10 +4,7 @@
 backend/routers/__pycache__
 backend/.env
 phone-verify
-<<<<<<< HEAD
-=======
 backend/run.py
->>>>>>> b6b1266d
 
 # Logs
 logs
@@ -33,9 +30,5 @@
 *.njsproj
 *.sln
 *.sw?
-<<<<<<< HEAD
 *.env
-.env
-=======
-*.env 
->>>>>>> b6b1266d
+.env