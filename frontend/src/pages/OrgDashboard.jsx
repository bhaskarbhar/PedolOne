--- conflicted
+++ resolved
@@ -9,7 +9,6 @@
 // Create axios instance with auth token
 const createAxiosInstance = () => {
   const token = localStorage.getItem('token');
-<<<<<<< HEAD
   console.log('DEBUG: Creating axios instance with token:', token ? `${token.substring(0, 20)}...` : 'null');
   console.log('DEBUG: Full token:', token);
   
@@ -21,12 +20,7 @@
   
   const instance = axios.create({
     baseURL: 'http://localhost:8000',
-=======
-  const isProd = import.meta.env.PROD;
-  return axios.create({
->>>>>>> b6b1266d
     headers: {
-      baseURL: isProd ? 'https://pedolone.onrender.com' : 'http://localhost:8000',
       'Authorization': `Bearer ${token}`,
       'Content-Type': 'application/json'
     }
@@ -643,7 +637,6 @@
   };
 
   const handleRejectRequest = async (requestId) => {
-<<<<<<< HEAD
     if (confirm('Are you sure you want to reject this data request?')) {
       try {
         const api = createAxiosInstance();
@@ -657,21 +650,6 @@
         console.error('Error rejecting request:', err);
         alert('Failed to reject request');
       }
-=======
-    const response_message = prompt('Optional: Add a response message for rejection');
-    
-    try {
-      const api = createAxiosInstance();
-      await api.post('/data-requests/respond', {
-        request_id: requestId,
-        status: 'rejected',
-        response_message
-      });
-      // Refresh data
-      window.location.reload();
-    } catch (err) {
-      alert('Failed to reject request: ' + (err.response?.data?.detail || err.message));
->>>>>>> b6b1266d
     }
   };
 
@@ -845,13 +823,9 @@
       setShowCreateModal(false);
       window.location.reload();
     } catch (err) {
-<<<<<<< HEAD
       console.error('Error creating data request:', err);
       const errorMessage = err.response?.data?.detail || err.response?.data?.message || 'Failed to create data request';
       setCreateRequestError(typeof errorMessage === 'string' ? errorMessage : 'Failed to create data request');
-=======
-      setCreateRequestError(err.response?.data?.detail || 'Failed to create data request');
->>>>>>> b6b1266d
     } finally {
       setCreateRequestLoading(false);
     }
@@ -1075,13 +1049,9 @@
       setShowCreateContractModal(false);
       window.location.reload();
     } catch (err) {
-<<<<<<< HEAD
       console.error('Error creating contract:', err);
       const errorMessage = err.response?.data?.detail || err.response?.data?.message || 'Failed to create contract';
       setCreateContractError(typeof errorMessage === 'string' ? errorMessage : 'Failed to create contract');
-=======
-      setCreateContractError(err.response?.data?.detail || 'Failed to create contract');
->>>>>>> b6b1266d
     } finally {
       setCreateContractLoading(false);
     }
